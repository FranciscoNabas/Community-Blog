--- conflicted
+++ resolved
@@ -9,19 +9,11 @@
 ## The Purpose of this blog
 
 The intended purpose of this blog is to provide a platform for the PowerShell Community to show off the great things you can do with PowerShell.
-<<<<<<< HEAD
-The blog should be a set of simple s6eps to take, with PowerShell, to achieve some task.
+The blog should be a set of simple steps to take, with PowerShell, to achieve some task.
 Blog posts can cover either Windows PowerShell, or the open source PowerShell 7.
 While we welcome deep, deep posts, most posts are likely to be at the 200-300 level.
 In other words, great practical advice on how to solve real-world IT Professional problems, with a side-helping of technical depth.
 This blog welcomes submissions to the blog both from internal Microsoft teams and external people.
-=======
-The blog should be a set of simple s6eps to take, with PowerShell, to achieve some task. 
-Blog posts can cover either Windows PowerShell, or the open source PowerShell 7.
-While we welcome deep, deep posts, most posts are likely to be at the 200-300 level.
-In other words, great practical advice on how to solve real-world IT Professional problems, with a side-helping of technical depth. 
-This blog welcomes submissions to the blog both from internal Microsoft teams and external people.    
->>>>>>> 381da0e4
 
 Posts to the blog can discuss products and technologies that are not part of the core PowerShell product or even made by Microsoft, as long
 as the post's content is relevant to PowerShell users and is not marketing those products.
@@ -32,19 +24,11 @@
 
 1. The entry-level, so to speak, is to read the blog and enjoy the content.
 You can come [here directly](https://devblogs.microsoft.com/powershell-community) or use a blog aggregation  mechanism to view the content.
-<<<<<<< HEAD
 Over time, we hope and expect the major search engines to index these posts, making it easy for IT Pros to find and use the information contained.
 
 2. You can also comment on any of blog posts.
 This blog uses WordPress, so in order to add comments, you need to create and then then login to a WordPress account.
 Once you logon successfully, WordPress allows you to add comments to the posts here.
-=======
-Over time, we hope and expect the major search engines to index these posts, making it easy for IT Pros to find and use the information contained. 
-
-2. You can also comment on any of blog posts. 
-This blog uses WordPress, so in order to add comments, you need to create and then then login to a WordPress account. 
-Once you logon successfully, WordPress allows you to add comments to the posts here. 
->>>>>>> 381da0e4
 See the [Wiki pages](https://github.com/PowerShell/Community-Blog/wiki) for detailed instructions.
 We welcome comments  - but keep them classy.
 
@@ -57,12 +41,6 @@
 You need a GitHub account to be able to submit anything to the blog's GitHub repository.
 You can sign up for a GitHub account at [GitHub's new account sign up page](https://github.com/join?source=login).
 
-<<<<<<< HEAD
 Acceptance of any blog post is done at the sole discretion of the Blog admins.
 Before we can accept any blog post submission, you must sign the Contributor License Agreement (CLA).
-This is a one-time event.
-=======
-Acceptance of any blog post is done at the sole discretion of the Blog admins. 
-Before we can accept any blog post submission, you must sign the Contributor License Agreement (CLA).
-This is a one-time event. 
->>>>>>> 381da0e4
+This is a one-time event.